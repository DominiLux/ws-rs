--- conflicted
+++ resolved
@@ -117,12 +117,8 @@
         match self.kind {
             Kind::Encoding(ref err) => Some(err),
             Kind::Io(ref err)       => Some(err),
-<<<<<<< HEAD
+            Kind::Ssl(ref err)      => Some(err),
             // Kind::Custom(ref err)   => Some(err.as_ref()),
-=======
-            Kind::Ssl(ref err)      => Some(err),
-            Kind::Custom(ref err)   => Some(err.as_ref()),
->>>>>>> c4947a54
             _ => None,
         }
     }
