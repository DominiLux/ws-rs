[package]
<<<<<<< HEAD
=======
name = "ws"
version = "0.4.0"
>>>>>>> c4947a54
authors = ["Jason Housley <HousleyJK@gmail.com>"]
description = "Lightweight, event-driven WebSockets for Rust."
documentation = "http://housleyjk.github.io/ws-rs/ws/"
keywords = ["websocket", "mio", "event-driven", "io", "web"]
license = "MIT"

name = "ws"
readme = "README.md"
repository = "https://github.com/housleyjk/ws-rs"
version = "0.3.1"

[dependencies]
<<<<<<< HEAD
httparse = "1.0.0"
log = "0.3.2"
mio = "0.4.4"
rand = "0.3.12"
sha1 = "0.1.1"
url = "0.2.37"
=======
mio = { git = "https://github.com/carllerche/mio" }
log = "*"
httparse = "*"
sha1 = "*"
rand = "*"
url = "*"
openssl = "*"
>>>>>>> c4947a54

[dev-dependencies]
clap = "1.4.7"
env_logger = "0.3.2"
term = "0.2.13"
time = "0.1.33"<|MERGE_RESOLUTION|>--- conflicted
+++ resolved
@@ -1,9 +1,4 @@
 [package]
-<<<<<<< HEAD
-=======
-name = "ws"
-version = "0.4.0"
->>>>>>> c4947a54
 authors = ["Jason Housley <HousleyJK@gmail.com>"]
 description = "Lightweight, event-driven WebSockets for Rust."
 documentation = "http://housleyjk.github.io/ws-rs/ws/"
@@ -13,25 +8,16 @@
 name = "ws"
 readme = "README.md"
 repository = "https://github.com/housleyjk/ws-rs"
-version = "0.3.1"
+version = "0.4.0"
 
 [dependencies]
-<<<<<<< HEAD
 httparse = "1.0.0"
 log = "0.3.2"
 mio = "0.4.4"
 rand = "0.3.12"
 sha1 = "0.1.1"
 url = "0.2.37"
-=======
-mio = { git = "https://github.com/carllerche/mio" }
-log = "*"
-httparse = "*"
-sha1 = "*"
-rand = "*"
-url = "*"
-openssl = "*"
->>>>>>> c4947a54
+openssl = "0.7.1"
 
 [dev-dependencies]
 clap = "1.4.7"
