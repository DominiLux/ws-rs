[package]
<<<<<<< HEAD
=======
name = "ws"
version = "0.3.1"
>>>>>>> 2c5a4a54
authors = ["Jason Housley <HousleyJK@gmail.com>"]
description = "Lightweight, event-driven WebSockets for Rust."
documentation = "http://housleyjk.github.io/ws-rs/ws/"
keywords = ["websocket", "mio", "event-driven", "io", "web"]
license = "MIT"
name = "ws"
readme = "README.md"
repository = "https://github.com/housleyjk/ws-rs"
version = "0.3.0"

[dependencies]
httparse = "1.0.0"
log = "0.3.2"
mio = "0.4.3"
rand = "0.3.11"
sha1 = "0.1.1"
url = "0.2.37"

[dev-dependencies]
<<<<<<< HEAD
clap = "1.4.6"
clock_ticks = "0.0.6"
env_logger = "0.3.1"
term = "0.2.12"
=======
env_logger = "*"
time = "*"
clap = "*"
term = "*"
>>>>>>> 2c5a4a54
<|MERGE_RESOLUTION|>--- conflicted
+++ resolved
@@ -1,36 +1,25 @@
 [package]
-<<<<<<< HEAD
-=======
-name = "ws"
-version = "0.3.1"
->>>>>>> 2c5a4a54
 authors = ["Jason Housley <HousleyJK@gmail.com>"]
 description = "Lightweight, event-driven WebSockets for Rust."
 documentation = "http://housleyjk.github.io/ws-rs/ws/"
 keywords = ["websocket", "mio", "event-driven", "io", "web"]
 license = "MIT"
+
 name = "ws"
 readme = "README.md"
 repository = "https://github.com/housleyjk/ws-rs"
-version = "0.3.0"
+version = "0.3.1"
 
 [dependencies]
 httparse = "1.0.0"
 log = "0.3.2"
-mio = "0.4.3"
-rand = "0.3.11"
+mio = "0.4.4"
+rand = "0.3.12"
 sha1 = "0.1.1"
 url = "0.2.37"
 
 [dev-dependencies]
-<<<<<<< HEAD
-clap = "1.4.6"
-clock_ticks = "0.0.6"
-env_logger = "0.3.1"
-term = "0.2.12"
-=======
-env_logger = "*"
-time = "*"
-clap = "*"
-term = "*"
->>>>>>> 2c5a4a54
+clap = "1.4.7"
+env_logger = "0.3.2"
+term = "0.2.13"
+time = "0.1.33"