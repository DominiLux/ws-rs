--- conflicted
+++ resolved
@@ -7,14 +7,12 @@
 name = "ws"
 readme = "README.md"
 repository = "https://github.com/housleyjk/ws-rs"
-version = "0.5.0"
+version = "0.5.1"
 
 [dependencies]
-<<<<<<< HEAD
 httparse = "*"
 log = "*"
 mio = { version = "*", git = "https://github.com/carllerche/mio.git" }
-openssl = { version = "*", optional = true }
 rand = "*"
 sha1 = "*"
 url = "*"
@@ -25,32 +23,18 @@
 env_logger = "*"
 term = "*"
 time = "*"
-=======
-httparse = "1.1.2"
-log = "0.3.6"
-mio = "0.5.1"
-rand = "0.3.14"
-sha1 = "0.1.1"
-url = "1.1.1"
 
 [dependencies.libc]
 optional = true
-version = "0.2.12"
+version = "*"
 
 [dependencies.libz-sys]
 optional = true
-version = "1.0.4"
+version = "*"
 
 [dependencies.openssl]
 optional = true
-version = "0.7.13"
-
-[dev-dependencies]
-clap = "2.6.0"
-env_logger = "0.3.3"
-term = "0.4.4"
-time = "0.1.35"
->>>>>>> 4b4494b0
+version = "*"
 
 [features]
 default = []
